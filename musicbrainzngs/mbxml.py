# This file is part of the musicbrainzngs library
# Copyright (C) Alastair Porter, Adrian Sampson, and others
# This file is distributed under a BSD-2-Clause type license.
# See the COPYING file for more information.

import xml.etree.ElementTree as ET
import logging

<<<<<<< HEAD
from . import compat
from . import util
=======
from musicbrainzngs import compat
>>>>>>> ebf789a6

try:
	from ET import fixtag
except:
	# Python < 2.7
	def fixtag(tag, namespaces):
		# given a decorated tag (of the form {uri}tag), return prefixed
		# tag and namespace declaration, if any
		if isinstance(tag, ET.QName):
			tag = tag.text
		namespace_uri, tag = tag[1:].split("}", 1)
		prefix = namespaces.get(namespace_uri)
		if prefix is None:
			prefix = "ns%d" % len(namespaces)
			namespaces[namespace_uri] = prefix
			if prefix == "xml":
				xmlns = None
			else:
				xmlns = ("xmlns:%s" % prefix, namespace_uri)
		else:
			xmlns = None
		return "%s:%s" % (prefix, tag), xmlns


NS_MAP = {"http://musicbrainz.org/ns/mmd-2.0#": "ws2",
          "http://musicbrainz.org/ns/ext#-2.0": "ext"}
_log = logging.getLogger("python-musicbrainz-ngs")

def make_artist_credit(artists):
	names = []
	for artist in artists:
		if isinstance(artist, dict):
			names.append(artist.get("artist", {}).get("name", ""))
		else:
			names.append(artist)
	return "".join(names)

def parse_elements(valid_els, element):
	""" Extract single level subelements from an element.
	    For example, given the element:
	    <element>
	        <subelement>Text</subelement>
	    </element>
	    and a list valid_els that contains "subelement",
	    return a dict {'subelement': 'Text'}
	"""
	result = {}
	for sub in element:
		t = fixtag(sub.tag, NS_MAP)[0]
		if ":" in t:
			t = t.split(":")[1]
		if t in valid_els:
			result[t] = sub.text
		else:
			_log.debug("in <%s>, uncaught <%s>", fixtag(element.tag, NS_MAP)[0], t)
	return result

def parse_attributes(attributes, element):
    """ Extract attributes from an element.
        For example, given the element:
        <element type="Group" />
        and a list attributes that contains "type",
        return a dict {'type': 'Group'}
    """
    result = {}
    for attr in element.attrib:
        if "{" in attr:
            a = fixtag(attr, NS_MAP)[0]
        else:
            a = attr
        if a in attributes:
            result[a] = element.attrib[attr]
        else:
            _log.debug("in <%s>, uncaught attribute %s", fixtag(element.tag, NS_MAP)[0], attr)

    return result

def parse_inner(inner_els, element):
	""" Delegate the parsing of a subelement to another function.
	    For example, given the element:
	    <element>
	        <subelement>
	            <a>Foo</a><b>Bar</b>
		</subelement>
	    </element>
	    and a dictionary {'subelement': parse_subelement},
	    call parse_subelement(<subelement>) and
	    return a dict {'subelement': <result>}
	    if parse_subelement returns a tuple of the form
	    ('subelement-key', <result>) then return a dict
	    {'subelement-key': <result>} instead
	"""
	result = {}
	for sub in element:
		t = fixtag(sub.tag, NS_MAP)[0]
		if ":" in t:
			t = t.split(":")[1]
		if t in inner_els.keys():
			inner_result = inner_els[t](sub)
			if isinstance(inner_result, tuple):
				result[inner_result[0]] = inner_result[1]
			else:
				result[t] = inner_result
		else:
			_log.debug("in <%s>, not delegating <%s>", fixtag(element.tag, NS_MAP)[0], t)
	return result

def parse_message(message):
	tree = util.bytes_to_elementtree(message)
	root = tree.getroot()
	result = {}
	valid_elements = {"artist": parse_artist,
	                  "label": parse_label,
	                  "release": parse_release,
	                  "release-group": parse_release_group,
	                  "recording": parse_recording,
	                  "work": parse_work,

	                  "disc": parse_disc,
	                  "puid": parse_puid,
	                  "echoprint": parse_puid,

	                  "artist-list": parse_artist_list,
	                  "label-list": parse_label_list,
	                  "release-list": parse_release_list,
	                  "release-group-list": parse_release_group_list,
	                  "recording-list": parse_recording_list,
	                  "work-list": parse_work_list,

	                  "collection-list": parse_collection_list,
	                  "collection": parse_collection,

	                  "message": parse_response_message
	                  }
	result.update(parse_inner(valid_elements, root))
	return result

def parse_response_message(message):
    return parse_elements(["text"], message)

def parse_collection_list(cl):
	return [parse_collection(c) for c in cl]

def parse_collection(collection):
	result = {}
	attribs = ["id"]
	elements = ["name", "editor"]
	inner_els = {"release-list": parse_release_list}
	result.update(parse_attributes(attribs, collection))
	result.update(parse_elements(elements, collection))
	result.update(parse_inner(inner_els, collection))

	return result

def parse_collection_release_list(rl):
	attribs = ["count"]
	return parse_attributes(attribs, rl)

def parse_artist_lifespan(lifespan):
	parts = parse_elements(["begin", "end"], lifespan)

	return parts

def parse_artist_list(al):
	return [parse_artist(a) for a in al]

def parse_artist(artist):
	result = {}
	attribs = ["id", "type", "ext:score"]
	elements = ["name", "sort-name", "country", "user-rating",
				"disambiguation", "gender", "ipi"]
	inner_els = {"life-span": parse_artist_lifespan,
	             "recording-list": parse_recording_list,
	             "release-list": parse_release_list,
	             "release-group-list": parse_release_group_list,
	             "work-list": parse_work_list,
	             "tag-list": parse_tag_list,
	             "user-tag-list": parse_tag_list,
	             "rating": parse_rating,
	             "alias-list": parse_alias_list}

	result.update(parse_attributes(attribs, artist))
	result.update(parse_elements(elements, artist))
	result.update(parse_inner(inner_els, artist))

	return result

def parse_label_list(ll):
	return [parse_label(l) for l in ll]

def parse_label(label):
	result = {}
	attribs = ["id", "type", "ext:score"]
	elements = ["name", "sort-name", "country", "label-code", "user-rating",
				"ipi", "disambiguation"]
	inner_els = {"life-span": parse_artist_lifespan,
	             "release-list": parse_release_list,
	             "tag-list": parse_tag_list,
	             "user-tag-list": parse_tag_list,
	             "rating": parse_rating,
	             "alias-list": parse_alias_list}

	result.update(parse_attributes(attribs, label))
	result.update(parse_elements(elements, label))
	result.update(parse_inner(inner_els, label))

	return result

def parse_attribute_list(al):
    return [parse_attribute_tag(a) for a in al]

def parse_attribute_tag(attribute):
    return attribute.text

def parse_relation_list(rl):
    attribs = ["target-type"]
    ttype = parse_attributes(attribs, rl)
    key = "%s-relation-list" % ttype["target-type"]
    return (key, [parse_relation(r) for r in rl])

def parse_relation(relation):
    result = {}
    attribs = ["type"]
    elements = ["target", "direction"]
    inner_els = {"artist": parse_artist,
                 "label": parse_label,
                 "recording": parse_recording,
                 "release": parse_release,
                 "release-group": parse_release_group,
                 "attribute-list": parse_attribute_list,
                 "work": parse_work
                }
    result.update(parse_attributes(attribs, relation))
    result.update(parse_elements(elements, relation))
    result.update(parse_inner(inner_els, relation))

    return result

def parse_release(release):
	result = {}
	attribs = ["id", "ext:score"]
	elements = ["title", "status", "disambiguation", "quality", "country", "barcode", "date", "packaging", "asin"]
	inner_els = {"text-representation": parse_text_representation,
	             "artist-credit": parse_artist_credit,
	             "label-info-list": parse_label_info_list,
	             "medium-list": parse_medium_list,
	             "release-group": parse_release_group,
	             "relation-list": parse_relation_list}

	result.update(parse_attributes(attribs, release))
	result.update(parse_elements(elements, release))
	result.update(parse_inner(inner_els, release))
	if "artist-credit" in result:
		result["artist-credit-phrase"] = make_artist_credit(result["artist-credit"])

	return result

def parse_medium_list(ml):
	return [parse_medium(m) for m in ml]

def parse_medium(medium):
	result = {}
	elements = ["position", "format", "title"]
	inner_els = {"disc-list": parse_disc_list,
	             "track-list": parse_track_list}

	result.update(parse_elements(elements, medium))
	result.update(parse_inner(inner_els, medium))
	return result

def parse_disc_list(dl):
	return [parse_disc(d) for d in dl]

def parse_text_representation(textr):
	return parse_elements(["language", "script"], textr)

def parse_release_group(rg):
	result = {}
	attribs = ["id", "type", "ext:score"]
	elements = ["title", "user-rating", "first-release-date"]
	inner_els = {"artist-credit": parse_artist_credit,
	             "release-list": parse_release_list,
	             "tag-list": parse_tag_list,
	             "user-tag-list": parse_tag_list,
	             "rating": parse_rating}

	result.update(parse_attributes(attribs, rg))
	result.update(parse_elements(elements, rg))
	result.update(parse_inner(inner_els, rg))
	if "artist-credit" in result:
		result["artist-credit-phrase"] = make_artist_credit(result["artist-credit"])

	return result

def parse_recording(recording):
	result = {}
	attribs = ["id", "ext:score"]
	elements = ["title", "length", "user-rating"]
	inner_els = {"artist-credit": parse_artist_credit,
	             "release-list": parse_release_list,
	             "tag-list": parse_tag_list,
	             "user-tag-list": parse_tag_list,
	             "rating": parse_rating,
	             "puid-list": parse_external_id_list,
	             "isrc-list": parse_external_id_list,
	             "echoprint-list": parse_external_id_list}

	result.update(parse_attributes(attribs, recording))
	result.update(parse_elements(elements, recording))
	result.update(parse_inner(inner_els, recording))
	if "artist-credit" in result:
		result["artist-credit-phrase"] = make_artist_credit(result["artist-credit"])

	return result

def parse_external_id_list(pl):
	return [parse_attributes(["id"], p)["id"] for p in pl]

def parse_work_list(wl):
	result = []
	for w in wl:
		result.append(parse_work(w))
	return result

def parse_work(work):
	result = {}
	attribs = ["id", "ext:score"]
	elements = ["title", "user-rating"]
	inner_els = {"tag-list": parse_tag_list,
	             "user-tag-list": parse_tag_list,
	             "rating": parse_rating,
	             "alias-list": parse_alias_list}

	result.update(parse_attributes(attribs, work))
	result.update(parse_elements(elements, work))
	result.update(parse_inner(inner_els, work))

	return result

def parse_disc(disc):
	result = {}
	attribs = ["id"]
	elements = ["sectors"]
	inner_els = {"release-list": parse_release_list}

	result.update(parse_attributes(attribs, disc))
	result.update(parse_elements(elements, disc))
	result.update(parse_inner(inner_els, disc))

	return result

def parse_release_list(rl):
	result = []
	for r in rl:
		result.append(parse_release(r))
	return result

def parse_release_group_list(rgl):
	result = []
	for rg in rgl:
		result.append(parse_release_group(rg))
	return result

def parse_puid(puid):
	result = {}
	attribs = ["id"]
	inner_els = {"recording-list": parse_recording_list}

	result.update(parse_attributes(attribs, puid))
	result.update(parse_inner(inner_els, puid))

	return result

def parse_recording_list(recs):
	result = []
	for r in recs:
		result.append(parse_recording(r))
	return result

def parse_artist_credit(ac):
	result = []
	for namecredit in ac:
		result.append(parse_name_credit(namecredit))
		join = parse_attributes(["joinphrase"], namecredit)
		if "joinphrase" in join:
			result.append(join["joinphrase"])
	return result

def parse_name_credit(nc):
	result = {}
	elements = ["name"]
	inner_els = {"artist": parse_artist}

	result.update(parse_elements(elements, nc))
	result.update(parse_inner(inner_els, nc))

	return result

def parse_label_info_list(lil):
	result = []

	for li in lil:
		result.append(parse_label_info(li))
	return result

def parse_label_info(li):
	result = {}
	elements = ["catalog-number"]
	inner_els = {"label": parse_label}

	result.update(parse_elements(elements, li))
	result.update(parse_inner(inner_els, li))
	return result

def parse_track_list(tl):
	result = []
	for t in tl:
		result.append(parse_track(t))
	return result

def parse_track(track):
	result = {}
	elements = ["position", "title"]
	inner_els = {"recording": parse_recording}

	result.update(parse_elements(elements, track))
	result.update(parse_inner(inner_els, track))
	return result

def parse_tag_list(tl):
	result = []
	for t in tl:
		result.append(parse_tag(t))
	return result

def parse_tag(tag):
	result = {}
	attribs = ["count"]
	elements = ["name"]

	result.update(parse_attributes(attribs, tag))
	result.update(parse_elements(elements, tag))

	return result

def parse_rating(rating):
	result = {}
	attribs = ["votes-count"]

	result.update(parse_attributes(attribs, rating))
	result["rating"] = rating.text

	return result

def parse_alias_list(al):
	result = []
	for a in al:
		result.append(a.text)
	return result

###
def make_barcode_request(barcodes):
	NS = "http://musicbrainz.org/ns/mmd-2.0#"
	root = ET.Element("{%s}metadata" % NS)
	rel_list = ET.SubElement(root, "{%s}release-list" % NS)
	for release, barcode in barcodes.items():
		rel_xml = ET.SubElement(rel_list, "{%s}release" % NS)
		bar_xml = ET.SubElement(rel_xml, "{%s}barcode" % NS)
		rel_xml.set("{%s}id" % NS, release)
		bar_xml.text = barcode

	return ET.tostring(root, "utf-8")

def make_puid_request(puids):
	NS = "http://musicbrainz.org/ns/mmd-2.0#"
	root = ET.Element("{%s}metadata" % NS)
	rec_list = ET.SubElement(root, "{%s}recording-list" % NS)
	for recording, puid_list in puids.items():
		rec_xml = ET.SubElement(rec_list, "{%s}recording" % NS)
		rec_xml.set("id", recording)
		p_list_xml = ET.SubElement(rec_xml, "{%s}puid-list" % NS)
		l = puid_list if isinstance(puid_list, list) else [puid_list]
		for p in l:
			p_xml = ET.SubElement(p_list_xml, "{%s}puid" % NS)
			p_xml.set("id", p)

	return ET.tostring(root, "utf-8")

def make_echoprint_request(echoprints):
	NS = "http://musicbrainz.org/ns/mmd-2.0#"
	root = ET.Element("{%s}metadata" % NS)
	rec_list = ET.SubElement(root, "{%s}recording-list" % NS)
	for recording, echoprint_list in echoprints.items():
		rec_xml = ET.SubElement(rec_list, "{%s}recording" % NS)
		rec_xml.set("id", recording)
		e_list_xml = ET.SubElement(rec_xml, "{%s}echoprint-list" % NS)
		l = echoprint_list if isinstance(echoprint_list, list) else [echoprint_list]
		for e in l:
			e_xml = ET.SubElement(e_list_xml, "{%s}echoprint" % NS)
			e_xml.set("id", e)

	return ET.tostring(root, "utf-8")

def make_tag_request(artist_tags, recording_tags):
	NS = "http://musicbrainz.org/ns/mmd-2.0#"
	root = ET.Element("{%s}metadata" % NS)
	rec_list = ET.SubElement(root, "{%s}recording-list" % NS)
	for rec, tags in recording_tags.items():
		rec_xml = ET.SubElement(rec_list, "{%s}recording" % NS)
		rec_xml.set("{%s}id" % NS, rec)
		taglist = ET.SubElement(rec_xml, "{%s}user-tag-list" % NS)
		for t in tags:
			usertag_xml = ET.SubElement(taglist, "{%s}user-tag" % NS)
			name_xml = ET.SubElement(usertag_xml, "{%s}name" % NS)
			name_xml.text = t
	art_list = ET.SubElement(root, "{%s}artist-list" % NS)
	for art, tags in artist_tags.items():
		art_xml = ET.SubElement(art_list, "{%s}artist" % NS)
		art_xml.set("{%s}id" % NS, art)
		taglist = ET.SubElement(art_xml, "{%s}user-tag-list" % NS)
		for t in tags:
			usertag_xml = ET.SubElement(taglist, "{%s}user-tag" % NS)
			name_xml = ET.SubElement(usertag_xml, "{%s}name" % NS)
			name_xml.text = t

	return ET.tostring(root, "utf-8")

def make_rating_request(artist_ratings, recording_ratings):
	NS = "http://musicbrainz.org/ns/mmd-2.0#"
	root = ET.Element("{%s}metadata" % NS)
	rec_list = ET.SubElement(root, "{%s}recording-list" % NS)
	for rec, rating in recording_ratings.items():
		rec_xml = ET.SubElement(rec_list, "{%s}recording" % NS)
		rec_xml.set("{%s}id" % NS, rec)
		rating_xml = ET.SubElement(rec_xml, "{%s}user-rating" % NS)
		if isinstance(rating, int):
			rating = "%d" % rating
		rating_xml.text = rating
	art_list = ET.SubElement(root, "{%s}artist-list" % NS)
	for art, rating in artist_ratings.items():
		art_xml = ET.SubElement(art_list, "{%s}artist" % NS)
		art_xml.set("{%s}id" % NS, art)
		rating_xml = ET.SubElement(art_xml, "{%s}user-rating" % NS)
		if isinstance(rating, int):
			rating = "%d" % rating
		rating_xml.text = rating

	return ET.tostring(root, "utf-8")

def make_isrc_request(recordings_isrcs):
	NS = "http://musicbrainz.org/ns/mmd-2.0#"
	root = ET.Element("{%s}metadata" % NS)
	rec_list = ET.SubElement(root, "{%s}recording-list" % NS)
	for rec, isrcs in recordings_isrcs.items():
		if len(isrcs) > 0:
			rec_xml = ET.SubElement(rec_list, "{%s}recording" % NS)
			rec_xml.set("{%s}id" % NS, rec)
			isrc_list_xml = ET.SubElement(rec_xml, "{%s}isrc-list" % NS)
			isrc_list_xml.set("{%s}count" % NS, str(len(isrcs)))
			for isrc in isrcs:
				isrc_xml = ET.SubElement(isrc_list_xml, "{%s}isrc" % NS)
				isrc_xml.set("{%s}id" % NS, isrc)
	return ET.tostring(root, "utf-8")<|MERGE_RESOLUTION|>--- conflicted
+++ resolved
@@ -6,12 +6,7 @@
 import xml.etree.ElementTree as ET
 import logging
 
-<<<<<<< HEAD
-from . import compat
-from . import util
-=======
 from musicbrainzngs import compat
->>>>>>> ebf789a6
 
 try:
 	from ET import fixtag
